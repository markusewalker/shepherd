package rancher

import (
	"bytes"
	"context"
	"encoding/json"
	"fmt"
	"io"
	"net/http"

	"github.com/pkg/errors"
	"github.com/rancher/norman/httperror"
	frameworkDynamic "github.com/rancher/shepherd/clients/dynamic"
	"github.com/rancher/shepherd/clients/ec2"
	"github.com/rancher/shepherd/clients/rancher/catalog"
	management "github.com/rancher/shepherd/clients/rancher/generated/management/v3"
	v1 "github.com/rancher/shepherd/clients/rancher/v1"

	kubeProvisioning "github.com/rancher/shepherd/clients/provisioning"
	"github.com/rancher/shepherd/clients/ranchercli"
	kubeRKE "github.com/rancher/shepherd/clients/rke"
	"github.com/rancher/shepherd/pkg/clientbase"
	"github.com/rancher/shepherd/pkg/config"
	"github.com/rancher/shepherd/pkg/environmentflag"
	"github.com/rancher/shepherd/pkg/session"
	"github.com/rancher/shepherd/pkg/wrangler"
	metav1 "k8s.io/apimachinery/pkg/apis/meta/v1"
	"k8s.io/apimachinery/pkg/runtime/schema"
	"k8s.io/apimachinery/pkg/watch"
	"k8s.io/client-go/dynamic"
	"k8s.io/client-go/rest"
	"k8s.io/client-go/tools/clientcmd"
)

// Client is the main rancher Client object that gives an end user access to the Provisioning and Management
// clients in order to create resources on rancher
type Client struct {
	// Client used to access management.cattle.io v3 API resources
	Management *management.Client
	// Client used to access Steve v1 API resources
	Steve *v1.Client
	// Client used to access catalog.cattle.io v1 API resources (apps, charts, etc.)
	Catalog *catalog.Client
	// Config used to test against a rancher instance
	RancherConfig *Config
<<<<<<< HEAD
	// Wrangler context to use to access management.cattle.io v3 API resources
	WranglerContext *wrangler.Context
=======
	// CLI is the client used to interact with the Rancher CLI
	CLI *ranchercli.Client
>>>>>>> 8212b80a
	// Session is the session object used by the client to track all the resources being created by the client.
	Session *session.Session
	// Flags is the environment flags used by the client to test selectively against a rancher instance.
	Flags      *environmentflag.EnvironmentFlags
	restConfig *rest.Config
}

// NewClient is the constructor to the initializing a rancher Client. It takes a bearer token and session.Session. If bearer token is not provided,
// the bearer token provided in the configuration file is used.
func NewClient(bearerToken string, session *session.Session) (*Client, error) {
	rancherConfig := new(Config)
	config.LoadConfig(ConfigurationFileKey, rancherConfig)

	environmentFlags := environmentflag.NewEnvironmentFlags()
	environmentflag.LoadEnvironmentFlags(environmentflag.ConfigurationFileKey, environmentFlags)

	if bearerToken == "" {
		bearerToken = rancherConfig.AdminToken
	}

	c := &Client{
		RancherConfig: rancherConfig,
		Flags:         &environmentFlags,
	}

	session.CleanupEnabled = *rancherConfig.Cleanup

	var err error
	restConfig := newRestConfig(bearerToken, rancherConfig)
	c.restConfig = restConfig
	c.Session = session
	c.Management, err = management.NewClient(clientOpts(restConfig, c.RancherConfig))
	if err != nil {
		return nil, err
	}

	c.Management.Ops.Session = session

	c.Steve, err = v1.NewClient(clientOptsV1(restConfig, c.RancherConfig))
	if err != nil {
		return nil, err
	}

	c.Steve.Ops.Session = session

	if rancherConfig.RancherCLI {
		c.CLI, err = ranchercli.NewClient(session, bearerToken, rancherConfig.Host, c.Management)
		if err != nil {
			return nil, err
		}
	}

	catalogClient, err := catalog.NewForConfig(restConfig, session)
	if err != nil {
		return nil, err
	}

	c.Catalog = catalogClient

	wranglerContext, err := wrangler.NewContext(context.TODO(), restConfig, session)
	if err != nil {
		return nil, err
	}

	c.WranglerContext = wranglerContext

	return c, nil
}

// newRestConfig is a constructor that sets ups rest.Config the configuration used by the Provisioning client.
func newRestConfig(bearerToken string, rancherConfig *Config) *rest.Config {
	return &rest.Config{
		Host:        rancherConfig.Host,
		BearerToken: bearerToken,
		TLSClientConfig: rest.TLSClientConfig{
			Insecure: *rancherConfig.Insecure,
			CAFile:   rancherConfig.CAFile,
		},
	}
}

// clientOpts is a constructor that sets ups clientbase.ClientOpts the configuration used by the Management client.
func clientOpts(restConfig *rest.Config, rancherConfig *Config) *clientbase.ClientOpts {
	return &clientbase.ClientOpts{
		URL:      fmt.Sprintf("https://%s/v3", rancherConfig.Host),
		TokenKey: restConfig.BearerToken,
		Insecure: restConfig.Insecure,
		CACerts:  rancherConfig.CACerts,
	}
}

// clientOptsV1 is a constructor that sets ups clientbase.ClientOpts the configuration used by the v1 Rancher clients.
func clientOptsV1(restConfig *rest.Config, rancherConfig *Config) *clientbase.ClientOpts {
	return &clientbase.ClientOpts{
		URL:      fmt.Sprintf("https://%s/v1", rancherConfig.Host),
		TokenKey: restConfig.BearerToken,
		Insecure: restConfig.Insecure,
		CACerts:  rancherConfig.CACerts,
	}
}

// doAction is used to post an action to an endpoint, and marshal the response into the output parameter.
func (c *Client) doAction(endpoint, action string, body []byte, output interface{}) error {
	url := "https://" + c.restConfig.Host + endpoint + "?action=" + action
	req, err := http.NewRequest("POST", url, bytes.NewBuffer(body))
	if err != nil {
		return err
	}

	req.Header.Add("Authorization", "Bearer "+c.restConfig.BearerToken)
	req.Header.Set("Content-Type", "application/json")

	resp, err := c.Management.APIBaseClient.Ops.Client.Do(req)
	if err != nil {
		return err
	}

	defer resp.Body.Close()

	if resp.StatusCode >= 300 {
		return httperror.NewAPIErrorLong(resp.StatusCode, resp.Status, url)
	}

	byteContent, err := io.ReadAll(resp.Body)
	if err != nil {
		return err
	}

	if len(byteContent) > 0 {
		err = json.Unmarshal(byteContent, output)
		if err != nil {
			return err
		}
		return nil
	}
	return fmt.Errorf("received empty response")
}

// AsUser accepts a user object, and then creates a token for said `user`. Then it instantiates and returns a Client using the token created.
// This function uses the login action, and user must have a correct username and password combination.
func (c *Client) AsUser(user *management.User) (*Client, error) {
	returnedToken, err := c.login(user)
	if err != nil {
		return nil, err
	}

	return NewClient(returnedToken.Token, c.Session)
}

// ReLogin reinstantiates a Client to update its API schema. This function would be used for a non admin user that needs to be
// "reloaded" inorder to have updated permissions for certain resources.
func (c *Client) ReLogin() (*Client, error) {
	return NewClient(c.restConfig.BearerToken, c.Session)
}

// WithSession accepts a session.Session and instantiates a new Client to reference this new session.Session. The main purpose is to use it
// when created "sub sessions" when tracking resources created at a test case scope.
func (c *Client) WithSession(session *session.Session) (*Client, error) {
	return NewClient(c.restConfig.BearerToken, session)
}

// GetClusterCatalogClient is a function that takes a clusterID and instantiates a catalog client to directly communicate with that specific cluster.
func (c *Client) GetClusterCatalogClient(clusterID string) (*catalog.Client, error) {
	restConfig := *c.restConfig
	restConfig.Host = fmt.Sprintf("https://%s/k8s/clusters/%s", c.restConfig.Host, clusterID)

	catalogClient, err := catalog.NewForConfig(&restConfig, c.Session)
	if err != nil {
		return nil, err
	}

	return catalogClient, nil
}

// GetRancherDynamicClient is a helper function that instantiates a dynamic client to communicate with the rancher host.
func (c *Client) GetRancherDynamicClient() (dynamic.Interface, error) {
	dynamic, err := frameworkDynamic.NewForConfig(c.Session, c.restConfig)
	if err != nil {
		return nil, err
	}
	return dynamic, nil
}

// GetKubeAPIProvisioningClient is a function that instantiates a provisioning client that communicates with the Kube API of a cluster
func (c *Client) GetKubeAPIProvisioningClient() (*kubeProvisioning.Client, error) {
	provClient, err := kubeProvisioning.NewForConfig(c.restConfig, c.Session)
	if err != nil {
		return nil, err
	}

	return provClient, nil
}

// GetKubeAPIRKEClient is a function that instantiates a rke client that communicates with the Kube API of a cluster
func (c *Client) GetKubeAPIRKEClient() (*kubeRKE.Client, error) {
	rkeClient, err := kubeRKE.NewForConfig(c.restConfig, c.Session)
	if err != nil {
		return nil, err
	}

	return rkeClient, nil
}

// GetDownStreamClusterClient is a helper function that instantiates a dynamic client to communicate with a specific cluster.
func (c *Client) GetDownStreamClusterClient(clusterID string) (dynamic.Interface, error) {
	restConfig := *c.restConfig
	restConfig.Host = fmt.Sprintf("https://%s/k8s/clusters/%s", c.restConfig.Host, clusterID)

	dynamic, err := frameworkDynamic.NewForConfig(c.Session, &restConfig)
	if err != nil {
		return nil, err
	}
	return dynamic, nil
}

// SwitchContext is a helper function that changes the current context to `context` and instantiates a dynamic client
func (c *Client) SwitchContext(context string, clientConfig *clientcmd.ClientConfig) (dynamic.Interface, error) {
	overrides := clientcmd.ConfigOverrides{CurrentContext: context}

	rawConfig, err := (*clientConfig).RawConfig()
	if err != nil {
		return nil, err
	}

	updatedConfig := clientcmd.NewNonInteractiveClientConfig(rawConfig, rawConfig.CurrentContext, &overrides, (*clientConfig).ConfigAccess())

	restConfig, err := updatedConfig.ClientConfig()
	if err != nil {
		return nil, err
	}

	dynamic, err := frameworkDynamic.NewForConfig(c.Session, restConfig)
	if err != nil {
		return nil, err
	}

	return dynamic, nil
}

// GetEC2Client is a helper function that instantiates an aws ec2 client to communicate with the ec2 instances on aws.
func (c *Client) GetEC2Client() (*ec2.Client, error) {
	return ec2.NewClient()
}

// GetManagementWatchInterface is a functions used to get a watch.Interface from a resource created by the Management Client.
// As is the Management resources do not have a watch.Interface, so therefore, the dynamic Client is used to get the watch.Interface.
// The `schemaType` is a string that is found in different Management clients packages. Ex) management.ProjectType
func (c *Client) GetManagementWatchInterface(schemaType string, opts metav1.ListOptions) (watch.Interface, error) {
	schemaResource, ok := c.Management.APIBaseClient.Ops.Types[schemaType]
	if !ok {
		return nil, errors.New("Unknown schema type [" + schemaType + "]")
	}

	groupVersionResource := schema.GroupVersionResource{
		Group:    "management.cattle.io",
		Version:  "v3",
		Resource: schemaResource.PluralName,
	}
	dynamicClient, err := c.GetRancherDynamicClient()
	if err != nil {
		return nil, err
	}

	return dynamicClient.Resource(groupVersionResource).Watch(context.TODO(), opts)
}

// login uses the local authentication provider to authenticate a user and return the subsequent token.
func (c *Client) login(user *management.User) (*management.Token, error) {
	token := &management.Token{}
	bodyContent, err := json.Marshal(struct {
		Username string `json:"username"`
		Password string `json:"password"`
	}{
		Username: user.Username,
		Password: user.Password,
	})
	if err != nil {
		return nil, err
	}
	err = c.doAction("/v3-public/localProviders/local", "login", bodyContent, token)
	if err != nil {
		return nil, err
	}

	return token, nil
}

// IsConnected is a helper function that pings rancher ping endpoint with the management, steve and rest clients.
// Returns boolean value depending on if all the clients are able to get pong respond.
func (c *Client) IsConnected() (isConnected bool, err error) {
	mngmntPong, err := c.ping(c.Management.APIBaseClient.Ops.Client)
	if err != nil {
		return
	}

	stevePong, err := c.ping(c.Steve.APIBaseClient.Ops.Client)
	if err != nil {
		return
	}

	restHTTP, err := rest.HTTPClientFor(c.restConfig)
	if err != nil {
		return false, err
	}
	restPong, err := c.ping(restHTTP)
	if err != nil {
		return
	}

	isConnected = mngmntPong == stevePong == restPong != isConnected
	return
}

// ping uses http client to ping rancher ping endpoint, returns boolean value if pong is returned
func (c *Client) ping(httpClient *http.Client) (bool, error) {
	url := "https://" + c.restConfig.Host + "/ping"
	pong := "pong"

	req, err := http.NewRequest("GET", url, nil)
	if err != nil {
		return false, err
	}

	req.Header.Add("Authorization", "Bearer "+c.restConfig.BearerToken)
	req.Header.Set("Content-Type", "application/json")

	resp, err := httpClient.Do(req)
	if err != nil {
		return false, err
	}

	if resp != nil {
		defer resp.Body.Close()

		bodyBytes, err := io.ReadAll(resp.Body)
		if err != nil {
			return false, err
		}
		if len(bodyBytes) > 0 {
			return string(bodyBytes) == pong, err
		}
	}

	return false, err
}<|MERGE_RESOLUTION|>--- conflicted
+++ resolved
@@ -43,13 +43,10 @@
 	Catalog *catalog.Client
 	// Config used to test against a rancher instance
 	RancherConfig *Config
-<<<<<<< HEAD
 	// Wrangler context to use to access management.cattle.io v3 API resources
 	WranglerContext *wrangler.Context
-=======
 	// CLI is the client used to interact with the Rancher CLI
 	CLI *ranchercli.Client
->>>>>>> 8212b80a
 	// Session is the session object used by the client to track all the resources being created by the client.
 	Session *session.Session
 	// Flags is the environment flags used by the client to test selectively against a rancher instance.
